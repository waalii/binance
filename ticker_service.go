--- conflicted
+++ resolved
@@ -132,11 +132,7 @@
 	WeightedAvgPrice   string `json:"weightedAvgPrice"`
 	PrevClosePrice     string `json:"prevClosePrice"`
 	LastPrice          string `json:"lastPrice"`
-<<<<<<< HEAD
-	LastQTY            string `json:"lastQTY"`
-=======
 	LastQty            string `json:"lastQty"`
->>>>>>> f7fe6f9c
 	BidPrice           string `json:"bidPrice"`
 	AskPrice           string `json:"askPrice"`
 	OpenPrice          string `json:"openPrice"`
